--- conflicted
+++ resolved
@@ -29,10 +29,10 @@
 
 # Additional utilities
 typing-extensions>=4.0.0
-<<<<<<< HEAD
+
 python-dotenv>=1.0.0
 Pillow>=9.0.0
 pydantic>=1.10.0
-=======
 
->>>>>>> 50577a23
+
+
